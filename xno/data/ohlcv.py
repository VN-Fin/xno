import json
import logging
import threading
import time
import confluent_kafka
import numpy
import pandas as pd
from confluent_kafka import Consumer
from tqdm import tqdm
from xno import settings
from xno.connectors.mem import DistributedSemaphore
from xno.connectors.sql import SqlSession
from typing import Literal, Dict
import queue
from readerwriterlock import rwlock
<<<<<<< HEAD
import datetime, random

_accepted_resolutions = {"MIN", "HOUR1", "DAY"}
_accepted_data_type = "OH"  # Open-High-Low-Close-Volume
_accepted_data_source = "dnse"  # Data sources
=======
from sqlalchemy import text

_accepted_resolutions = {"h", "D", "m"}
# Data type, "OH" stands for Open-High-Low-Close-Volume
_accepted_data_type = "OH"
_accepted_data_source = "dnse"
# Database name for OHLCV data
>>>>>>> 382e1fdf
_ohlcv_db = "xno_ai_data"

# Template DataFrame with predefined data types for consistency
_ohlcv_data_template = pd.DataFrame({
    "time": pd.Series([], dtype="datetime64[ns]"),
    "open": pd.Series([], dtype="float64"),
    "high": pd.Series([], dtype="float64"),
    "low": pd.Series([], dtype="float64"),
    "close": pd.Series([], dtype="float64"),
    "volume": pd.Series([], dtype="float64"),
}).set_index("time")

load_chunk_size = 1000  # rows
load_data_query = """
        SELECT time, open, high, low, close, volume
        FROM trading.stock_ohlcv_history
        WHERE symbol = :symbol
          AND resolution = :resolution
          AND time >= :from_time
          AND time <= :to_time
        """


class OhlcvData:
    "Single ticker load and process for ohclv data"
    def __init__(self, resolution: str, symbol: str):
        self.resolution = resolution
        self.symbol = symbol
        self.data = _ohlcv_data_template.copy()
        self.buffer = queue.Queue()
        self.lock = rwlock.RWLockFair()
        self._stop_event = threading.Event()
        self.consume_buffer_interval = random.randint(10, 300)  # seconds

        # Start background flusher thread
        self._threads = [
            threading.Thread(target=self._commit_buffer, daemon=True),
        ]
        for t in self._threads:
            t.start()

    def append_data(self, data: dict):
        """Append incoming row (dict) to buffer safely."""
        with self.lock.gen_wlock():
            self.buffer.put(data)

    def load_data(self, from_time: str, to_time: str):
        params = {
            "symbol": self.symbol,
            "resolution": self.resolution,
            "from_time": from_time,
            "to_time": to_time,
        }
        with DistributedSemaphore():
            with SqlSession(_ohlcv_db) as session:
                chunks = pd.read_sql_query(
                    text(load_data_query),
                    session.bind,
                    params=params,
                    chunksize=load_chunk_size,
                    # dtype=_ohlcv_data_template.dtypes,
                )
                # Iterate over each chunk and append it to the main DataFrame
                for chunk_df in tqdm(chunks):
                    logging.info("Yielding chunk of size %d", len(chunk_df))
                    if not chunk_df.empty:
                        chunk_df.set_index("time", inplace=True)
                        with self.lock.gen_wlock():
                            # Concatenate the new chunk with existing data
                            self.data = pd.concat([self.data, chunk_df])
                            # Remove duplicates by time and keep the last one (most recent)
                            self.data = self.data[~self.data.index.duplicated(keep="last")]
                            # Sort the data by index (time)
                            self.data.sort_index(inplace=True)

    def datas(self, resolution, from_time, to_time) -> pd.DataFrame:
        """
        Retrieves and prepares OHLCV data for the specified time range and resolution.
        It loads historical data only for missing time periods to optimize performance.
        """
        self.consume_buffer()

        # Convert time strings to datetime objects
        from_ts = pd.to_datetime(from_time)
        to_ts = pd.to_datetime(to_time)

        # Get the min/max index from the currently loaded data
        with self.lock.gen_rlock():
            if not self.data.empty:
                min_index = self.data.index.min()
                max_index = self.data.index.max()
            else:
                # If no data is loaded, set min/max index to None
                min_index = None
                max_index = None

        # Check and load data for missing gaps
        # Case 1: No data is loaded yet, so load the entire requested range
        if min_index is None:
            logging.info(f"Loading initial historical data for {self.symbol} from {from_time} to {to_time}")
            self.load_data(from_time, to_time)
        else:
            # Case 2: Load historical data for a past gap
            if from_ts < min_index:
                logging.info(f"Loading historical data for {self.symbol} from {from_time} to {min_index}")
                self.load_data(from_time, min_index.strftime('%Y-%m-%d %H:%M:%S'))

            # Case 3: Load historical data for a future gap
            if to_ts > max_index:
                logging.info(f"Loading historical data for {self.symbol} from {max_index} to {to_time}")
                self.load_data(max_index.strftime('%Y-%m-%d %H:%M:%S'), to_time)

        # After loading, get a read lock and filter the data
        with self.lock.gen_rlock():
            datas = self.data.copy()

        # Filter by the requested time range
        datas = datas[(datas.index >= from_ts) & (datas.index <= to_ts)]

        # Resample data if the requested resolution is different from the instance's resolution
        if resolution != self.resolution:
            logging.info(f"Resampling data for {self.symbol} from {self.resolution} to {resolution}")
            datas = datas.resample(resolution).agg({
                'open': 'first',
                'high': 'max',
                'low': 'min',
                'close': 'last',
                'volume': 'sum',
            }).dropna()

        return datas

    def consume_buffer(self) -> bool:
        """
        Flushes real-time data from the buffer queue to the main DataFrame.
        """
        rows = []
        try:
            while True:
                rows.append(self.buffer.get_nowait())
        except queue.Empty:
            pass

        if not rows:
            return False
        df = pd.DataFrame(
            rows,
        ).dropna(
            axis=1,
            how="all"
        ).astype({
            "open": "float64",
            "high": "float64",
            "low": "float64",
            "close": "float64",
            "volume": "float64",
        })
        if df.empty:
            return False
        df.set_index("time", inplace=True)
        # Convert index to datetime.timestamp
        df.index = (
            pd.to_datetime(df.index, unit="s")
            .tz_localize("UTC")
            .tz_convert("Asia/Ho_Chi_Minh")
            .tz_localize(None)
        )
        df = df[~df.index.duplicated(keep="last")]
        with self.lock.gen_wlock():
            self.data = pd.concat([self.data, df])
        return True

    def _commit_buffer(self):
        """Background thread that flushes buffer every 1s."""
        while not self._stop_event.is_set():
            time.sleep(self.consume_buffer_interval)
            self.consume_buffer()

    def stop(self):
        """Stop background thread gracefully."""
        self._stop_event.set()
        for t in self._threads:
            t.join(timeout=2)


class OhlcvDataManager:
    """
    Manages and provides OhlcvData instances for different symbols and resolutions.
    """
    _allowed_symbols = set()  # If empty, allow all symbols
    _instances: Dict[tuple, OhlcvData] = {}
    _lock = rwlock.RWLockFair()

    @classmethod
    def add_symbol(cls, symbol: str):
        cls._allowed_symbols.add(symbol)
        return cls

    @classmethod
    def stats(cls):
        with cls._lock.gen_rlock():
            return {
                "total_instances": len(cls._instances),
                # "total_records": sum(len(instance.datas()) for instance in cls._instances.values())
            }

    @classmethod
    def add(cls, resolution: str, symbol: str, payload: dict):
        key = (resolution, symbol)
        with cls._lock.gen_wlock():
            if key not in cls._instances:
                logging.info("Creating new OhlcvData instance for %s at %s", symbol, resolution)
                cls._instances[key] = OhlcvData(resolution, symbol)
            cls._instances[key].append_data(payload)

    @classmethod
    def get(cls, resolution: str, symbol: str) -> OhlcvData:
        key = (resolution, symbol)
        with cls._lock.gen_rlock():
            if key not in cls._instances:
                logging.info(f"Creating new OhlcvData instance for {symbol} at {resolution}")
                cls._instances[key] = OhlcvData(resolution, symbol)
            return cls._instances[key]

    @classmethod
    def _consume_realtime(cls):
        """
        Background worker to consume real-time data from Kafka.
        """

        def latest_assign(consumer, partitions):
            for p in partitions:
                p.offset = confluent_kafka.OFFSET_END
            consumer.assign(partitions)

        consumer = Consumer(**{
            'bootstrap.servers': settings.kafka_bootstrap_servers,
            'enable.auto.commit': False,
            'group.id': 'xno-data-consumer-group',
            'auto.offset.reset': 'latest',
        })
        consumer.subscribe([settings.kafka_market_data_topic], on_assign=latest_assign)
        logging.info("Started Kafka consumer for real-time OHLCV data.")
        while True:
            m = consumer.poll(1)
            if m is None:
                continue
            if m.error():
                logging.error(f"Kafka error: {m.error()}")
                continue
            payload = json.loads(m.value())

            symbol = payload.get('symbol')
            if cls._allowed_symbols and symbol not in cls._allowed_symbols:
                continue

            # Check data type and source
            data_type = payload.get('data_type')
            data_source = payload.get('source')
            if data_type != _accepted_data_type or data_source != _accepted_data_source:
                continue

            # Check resolution
            resolution = payload.get('resolution')
            if resolution not in _accepted_resolutions:
                continue
            # Add to corresponding OhlcvData instance
            new_payload = {
                "time": payload.get('time'),
                "open": payload.get('open'),
                "high": payload.get('high'),
                "low": payload.get('low'),
                "close": payload.get('close'),
                "volume": payload.get('volume'),
            }
            cls.add(resolution, payload['symbol'], new_payload)
            logging.debug(f'Received message [{datetime.datetime.fromtimestamp(payload['updated'])}]: {payload}')

    @classmethod
    def consume_realtime(cls):
        """Start consuming real-time data in background."""
        t = threading.Thread(target=cls._consume_realtime, daemon=True)
        t.start()
        return t


# --- Example usage ---
if __name__ == "__main__":

    # logging.basicConfig(
    #     level=logging.DEBUG,
    #     format='%(asctime)s - %(name)s - %(levelname)s - %(message)s'
    # )
    OhlcvDataManager.add_symbol("HPG")  # .add_symbol("SSI").add_symbol("VND")
    OhlcvDataManager.consume_realtime()

    while True:
        time.sleep(10)
        print(OhlcvDataManager.stats())
        datas = OhlcvDataManager.get("D", "HPG").datas(resolution="D", from_time="2025-09-15", to_time="2026-10-10")
        print(datas)
        print(datas.dtypes)<|MERGE_RESOLUTION|>--- conflicted
+++ resolved
@@ -13,13 +13,6 @@
 from typing import Literal, Dict
 import queue
 from readerwriterlock import rwlock
-<<<<<<< HEAD
-import datetime, random
-
-_accepted_resolutions = {"MIN", "HOUR1", "DAY"}
-_accepted_data_type = "OH"  # Open-High-Low-Close-Volume
-_accepted_data_source = "dnse"  # Data sources
-=======
 from sqlalchemy import text
 
 _accepted_resolutions = {"h", "D", "m"}
@@ -27,7 +20,6 @@
 _accepted_data_type = "OH"
 _accepted_data_source = "dnse"
 # Database name for OHLCV data
->>>>>>> 382e1fdf
 _ohlcv_db = "xno_ai_data"
 
 # Template DataFrame with predefined data types for consistency
@@ -316,6 +308,7 @@
 
 # --- Example usage ---
 if __name__ == "__main__":
+    import datetime, random
 
     # logging.basicConfig(
     #     level=logging.DEBUG,
